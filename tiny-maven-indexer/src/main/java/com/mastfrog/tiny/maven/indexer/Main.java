package com.mastfrog.tiny.maven.indexer;

import com.google.inject.AbstractModule;
<<<<<<< HEAD
import com.google.inject.Inject;
import com.google.inject.Scopes;
import com.google.inject.TypeLiteral;
import com.mastfrog.giulius.Dependencies;
=======
import com.google.inject.Guice;
import com.google.inject.name.Names;
>>>>>>> bcdc911f
import com.mastfrog.settings.Settings;
import com.mastfrog.settings.SettingsBuilder;
import java.io.File;
import java.io.IOException;

/**
 *
 * @author Tim Boudreau
 */
public class Main extends AbstractModule {

    public static final String SETTINGS_KEY_REPOSITORY_ID = "repositoryId";
    public static final String SETTINGS_KEY_REPOSITORY_BASE_DIR = "repositoryDir";
    public static final String SETTINGS_KEY_INDEX_DIR = "indexDir";
    private final Settings settings;

    public static void main(String[] args) throws IOException, Exception {
        Settings settings = new SettingsBuilder("tiny-maven-proxy")
                .add("application.name", "tiny-maven-proxy")
                // The repository id
                .add(SETTINGS_KEY_REPOSITORY_ID, "tiny")
                // Default to system temp dir and ~/.m2/repository for testing - these should be
                // set in tiny-maven-proxy.properties in /etc or working dir, or passed on the
                // command-line
                .add(SETTINGS_KEY_REPOSITORY_BASE_DIR, System.getProperty("user.home") + File.separatorChar + ".m2" + File.separatorChar + "repository")
                // .index/nexus-maven-repository-index.properties

                .add(SETTINGS_KEY_INDEX_DIR, "_") // by default, use $REPO_DIR/.index
                .addFilesystemAndClasspathLocations()
                .parseCommandLineArguments(args)
                .build();
<<<<<<< HEAD
        Dependencies deps = Dependencies.builder()
                .add(settings, SettingsBuilder.DEFAULT_NAMESPACE)
                .add(new Main())
                .build();
        RepositoryIndexer indexer = deps.getInstance(RepositoryIndexer.class);
        int count = indexer.index();
        System.out.println("Indexed " + count);
=======
        IndexerImpl impl = Guice.createInjector(new Main(settings)).getInstance(IndexerImpl.class);
        impl.start();
>>>>>>> bcdc911f
    }

    Main(Settings settings) {
        this.settings = settings;
    }

    @Override
    protected void configure() {
        bind(IndexerImpl.class).asEagerSingleton();
        bind(Settings.class).toInstance(settings);
        for (String s : new String[]{SETTINGS_KEY_INDEX_DIR, SETTINGS_KEY_REPOSITORY_BASE_DIR, SETTINGS_KEY_REPOSITORY_ID}) {
            bind(String.class).annotatedWith(Names.named(s)).toInstance(settings.getString(s));
        }
    }
}<|MERGE_RESOLUTION|>--- conflicted
+++ resolved
@@ -1,15 +1,8 @@
 package com.mastfrog.tiny.maven.indexer;
 
 import com.google.inject.AbstractModule;
-<<<<<<< HEAD
-import com.google.inject.Inject;
-import com.google.inject.Scopes;
-import com.google.inject.TypeLiteral;
-import com.mastfrog.giulius.Dependencies;
-=======
 import com.google.inject.Guice;
 import com.google.inject.name.Names;
->>>>>>> bcdc911f
 import com.mastfrog.settings.Settings;
 import com.mastfrog.settings.SettingsBuilder;
 import java.io.File;
@@ -41,18 +34,8 @@
                 .addFilesystemAndClasspathLocations()
                 .parseCommandLineArguments(args)
                 .build();
-<<<<<<< HEAD
-        Dependencies deps = Dependencies.builder()
-                .add(settings, SettingsBuilder.DEFAULT_NAMESPACE)
-                .add(new Main())
-                .build();
-        RepositoryIndexer indexer = deps.getInstance(RepositoryIndexer.class);
-        int count = indexer.index();
-        System.out.println("Indexed " + count);
-=======
         IndexerImpl impl = Guice.createInjector(new Main(settings)).getInstance(IndexerImpl.class);
         impl.start();
->>>>>>> bcdc911f
     }
 
     Main(Settings settings) {
